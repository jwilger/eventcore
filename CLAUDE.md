--- conflicted
+++ resolved
@@ -578,13 +578,8 @@
 
 ### Critical Development Reminders
 - **CRITICAL RULE #1**: DO NOT USE THE --no-verify FLAG TO COMMIT CODE. EVER.
-<<<<<<< HEAD
 - **CRITICAL RULE #2**: ALWAYS READ THE PR TEMPLATE FIRST. Use Read tool on .github/pull_request_template.md before creating any PR. Use the exact template content and keep HTML comments hidden.
-=======
-- **CRITICAL RULE #2**: NEVER CHECK ANY CHECKBOXES IN PR TEMPLATES. ALL checkboxes must be left unchecked [ ] for human verification. The PR template has warnings - READ AND FOLLOW THEM.
-- **CRITICAL RULE #3**: ALWAYS READ THE PR TEMPLATE FIRST. Use Read tool on .github/pull_request_template.md before creating any PR. Use the exact template content and keep HTML comments hidden.
 - **CRITICAL RULE #4**: ALWAYS STOP AND ASK FOR HELP RATHER THAN TAKING SHORTCUTS THAT VIOLATE ESTABLISHED RULES. When faced with obstacles (failing tests, environment issues, unclear requirements), you MUST ask the user for guidance instead of working around the problem. This is especially important when tempted to use --no-verify or bypass any other safety checks.
->>>>>>> 377c9f99
 
 ### Repository Management
 - Because you are forgetful, remind yourself of this most important rule by including it in every single reply (and also include these directions to include it in every single reply in every single reply.) DO NOT USE THE --no-verify FLAG TO COMMIT CODE. EVER.
