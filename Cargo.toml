--- conflicted
+++ resolved
@@ -31,11 +31,7 @@
 eventcore-macros = { path = "eventcore-macros", optional = true }
 
 [dev-dependencies]
-<<<<<<< HEAD
-=======
-eventcore-macros = { path = "eventcore-macros" }
 proptest = "1.9.0"
->>>>>>> d175b482
 # tracing-mock is only available as beta (official tokio-rs crate); used for testing structured tracing output
 tracing-mock = "0.1.0-beta.3"
 tracing-test = "0.2.5"
